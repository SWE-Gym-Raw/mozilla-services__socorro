--- conflicted
+++ resolved
@@ -146,7 +146,6 @@
     for key in limits:
         if kwargs.get(key) and len(kwargs.get(key)) > limits[key]:
             kwargs[key] = kwargs[key][:limits[key] - 3] + '...'
-<<<<<<< HEAD
     if 'format' not in kwargs:
         # People who are new to bugzilla automatically get the more
         # basic, "guided format". for entering bugs. This unfortunately
@@ -156,13 +155,8 @@
         kwargs['format'] = '__default__'
     url += '?' + urllib.urlencode(kwargs, True)
     return url
-=======
-    if kwargs:
-        url += '?' + urllib.urlencode(kwargs, True)
-    return url
 
 
 @register.function
 def is_list(value):
-    return isinstance(value, (list, tuple))
->>>>>>> c231de61
+    return isinstance(value, (list, tuple))